import dlib
import numpy as np
import numpy.ma as ma
from tkinter import BOTH
from enum import Enum, auto
<<<<<<< HEAD
from imutils import face_utils
from nptyping import NDArray
from typing import Any, Dict, Optional, Tuple
=======
from typing import Any, Dict, List, Optional, Tuple
>>>>>>> 109cb46b

import cv2

from util.image_type import ColorImage


class BrightnessMode(Enum):
    """The modes that BrightnessCalculator uses."""
    WEBCAM = auto()
    COLOR_SYSTEM = auto()
    BOTH = auto()
    MANUAL = auto()


class BrightnessCalculator:
    """Handles processes which require value modulation."""

    def __init__(self, mode: BrightnessMode, base_value: int) -> None:
        self._mode = mode
        self._base_value: int = base_value
        # Used to weight with new frame value to prevent
        # dramatical change of brightness.
        self._pre_weighted_value: float = 0
        # New brightness will be determined based on this value, and
        # fine-tuned by difference of weighted value and base value.
        self._brightness_value = float(base_value)
        # For thread-safety, a mode change is appended into the list instead of
        # directly writing to the variable.
        self._mode_change_list: List[BrightnessMode] = []

    def get_mode(self) -> BrightnessMode:
        return self._mode

    def set_mode(self, new_mode: BrightnessMode) -> None:
        self._mode_change_list.append(new_mode)

    def update_base_value(self, new_base_value: int) -> None:
        # an offset on base value directly reflects to the brightness value
        self._brightness_value += new_base_value - self._base_value
        self._base_value = new_base_value

    def calculate_proper_screen_brightness(
            self,
<<<<<<< HEAD
            mode: BrightnessMode,
            current_base_value: int,
            frames: Dict[BrightnessMode, ColorImage],
            face: Optional[dlib.rectangle]) -> int:
=======
            frames: Dict[BrightnessMode, ColorImage]) -> int:
>>>>>>> 109cb46b
        """Returns the suggested screen brightness value, which is between 0 and 100.

        Arguments:
            frames:
                The frame of the corresponding brightness mode.
                If mode is BOTH, there should have two frames;
                if is MANUAL, would be ignored.
        """
<<<<<<< HEAD
        # Set the values by current value passed in the first call.
        if self._base_value is None:
            self._base_value = current_base_value
        if self._brightness_value is None:
            self._brightness_value = current_base_value

        new_weighted_value = self._get_new_weighted_value(mode, frames, face)

        # Get diff values that will be added to the current value later.
        base_value_diff: float = current_base_value - self._base_value
        weighted_value_diff: float = new_weighted_value - self._pre_weighted_value

        self._update_current_value(mode, base_value_diff, weighted_value_diff)

        # Set previous values as current ones.
        self._base_value = current_base_value
        self._pre_weighted_value = new_weighted_value

        return int(self._brightness_value)

    def _get_new_weighted_value(self, 
                                mode: BrightnessMode, 
                                frames: Dict[BrightnessMode, ColorImage],
                                face: Optional[dlib.rectangle]) -> float:
        # Get new value that will be involved in the weighting process later.
        new_value = self._get_new_value(mode, frames, face)
        
        # Weight new value and previous weighted value to get new weighted value.
        new_weighted_value: float
        if self._pre_weighted_value is None:
            # New weighted value should be set the same value as frame_brightness
            # if no previous weighted value.
            new_weighted_value = new_value
            # avoid NoneType Error while computing offset
            self._pre_weighted_value = new_weighted_value
        else:
            new_weighted_value = new_value * 0.4 + self._pre_weighted_value * 0.6
        
        return new_weighted_value

    def _get_new_value(self, 
                       mode: BrightnessMode,
                       frames: Dict[BrightnessMode, ColorImage],
                       face: Optional[dlib.rectangle]) -> float:
        """Returns the value that will be involved in the weighting process."""
        frame_value: float
        screenshot_value: float
        new_value: float

        # calculate the brightness of webcam frame
        if mode in (BrightnessMode.WEBCAM, BrightnessMode.BOTH):
            if face is not None:
                frame_value = self._get_brightness(frames[BrightnessMode.WEBCAM], face)
            else:
                frame_value = self._get_brightness(frames[BrightnessMode.WEBCAM])

        # calculate the brightness of screenshot
        if mode in (BrightnessMode.COLOR_SYSTEM, BrightnessMode.BOTH):
            screenshot_value = 100 - self._get_brightness(
                frames[BrightnessMode.COLOR_SYSTEM]
            )

        # check mode and return corresponding value
        if mode is BrightnessMode.WEBCAM:
            new_value = frame_value
        elif mode is BrightnessMode.COLOR_SYSTEM:
            new_value = screenshot_value
        else: # BOTH
            new_value = 0.7 * frame_value + 0.3 * screenshot_value
        return new_value

    def _update_current_value(self,
                              mode: BrightnessMode,
                              base_value_diff: int,
                              weighted_value_diff: float) -> None:
        # After getting two diff values, add them with corresponding weight as offset 
        # on previous brightness value.
        self._brightness_value += base_value_diff + weighted_value_diff * 0.3
        # Value over boundary will be returned as boundary value.
        self._brightness_value = _clamp(self._brightness_value, 0, 100)

    def _get_brightness(self, 
                        frame: ColorImage,
                        face: Optional[dlib.rectangle] = None) -> int:
        """Returns the mean of value channel, which represents the average brightness
           of the frame.
=======
        self._check_mode_change()

        if self._mode is BrightnessMode.MANUAL:
            self._reset()
            return self._base_value

        self._frames = frames

        self._calculate_frame_value()
        self._calculate_weighted_value()
        self._calculate_weighted_difference()
        self._calculate_brightness_value()

        self._set_pre_values_as_new_ones()
        # Value over boundary will be returned as boundary value.
        return int(self._clamp_between_zero_and_hundred(self._brightness_value))

    def _check_mode_change(self) -> None:
        if self._mode_change_list:
            self._mode = self._mode_change_list.pop(0)

    def _calculate_frame_value(self) -> None:
        if self._mode in (BrightnessMode.WEBCAM, BrightnessMode.COLOR_SYSTEM):
            self._frame_value = self.get_brightness_percentage(self._frames[self._mode])
        else: # BOTH
            # Webcam frame takes the lead. To protect one's eye,
            # the brighter the system is, the darker the result should be.
            self._frame_value = (
                0.6 * self.get_brightness_percentage(self._frames[BrightnessMode.WEBCAM])
                + 0.4 * (100 - self.get_brightness_percentage(self._frames[BrightnessMode.COLOR_SYSTEM]))
            )

    def _calculate_weighted_value(self) -> None:
        self._new_weighted_value = (
            self._frame_value * 0.4 + self._pre_weighted_value * 0.6
        )

    def _calculate_weighted_difference(self) -> None:
        self._weighted_value_diff = (
            self._new_weighted_value - self._pre_weighted_value
        )

    def _calculate_brightness_value(self) -> None:
        # Higher the brightness if the surrounding light is bright to keep the
        # screen clear and lower the brightness if the display on the screen is
        # light colored to reduce contrast of light.
        if self._mode in (BrightnessMode.WEBCAM, BrightnessMode.BOTH):
            factor = 0.35
        else:
            factor = -0.45
        self._brightness_value += self._weighted_value_diff * factor

    def _set_pre_values_as_new_ones(self) -> None:
        self._pre_weighted_value = self._new_weighted_value

    def _reset(self) -> None:
        # Sets the brightness back to base, and weighted value = 0 prevents
        # the value from immediate jump.
        self._pre_weighted_value = 0
        self._brightness_value = self._base_value

    @staticmethod
    def get_brightness_percentage(frame: ColorImage) -> float:
        """Returns the mean of value channel, which represents the average
        brightness of the frame.
>>>>>>> 109cb46b

        Arguments:
            frame: The image to perform brightness calculation on.
        """
        hsv = cv2.cvtColor(frame, cv2.COLOR_BGR2HSV)
        # Value is as known as brightness.
<<<<<<< HEAD
        *channel, value = cv2.split(hsv)  # can be gotten with hsv[:, :, 2] - the 3rd channel

        if face is not None:
            mask = self._generate_face_mask(face, value.shape)
            masked_arr = ma.masked_array(value, mask)
            # truncate masked constants
            value = masked_arr.compressed()
        return int(100 * value.mean() / 255)

    def _generate_face_mask(self, face: Optional[dlib.rectangle], frame_shape) -> NDArray:
        """Gets the boundaries of face area and generates the value with
        corresponding elements masked.
        """
        # get the four corners of face
        fx, fy, fw, fh = face_utils.rect_to_bb(face)
        # generate mask with face area masked
        face_mask = np.zeros(frame_shape, dtype=np.bool8)
        face_mask[fy:fy+fh+1, fx:fx+fw+1] = True
        return face_mask

    def reset(self) -> None:
        """Resets the attributes to make optimizing method triggered
        independently every time.
        """
        self._pre_weighted_value = None
        self._base_value = None
        self._brightness_value = None
=======
        *_, value = cv2.split(hsv)  # can be gotten with hsv[:, :, 2] - the 3rd channel
        return 100 * value.mean() / 255
>>>>>>> 109cb46b

    @staticmethod
    def _clamp_between_zero_and_hundred(value: float) -> float:
        if value > 100:
            return 100
        if value < 0:
            return 0
        return value<|MERGE_RESOLUTION|>--- conflicted
+++ resolved
@@ -1,17 +1,12 @@
+from enum import Enum, auto
+from typing import Any, Dict, List, Optional, Tuple
+
+import cv2
 import dlib
 import numpy as np
 import numpy.ma as ma
-from tkinter import BOTH
-from enum import Enum, auto
-<<<<<<< HEAD
 from imutils import face_utils
 from nptyping import NDArray
-from typing import Any, Dict, Optional, Tuple
-=======
-from typing import Any, Dict, List, Optional, Tuple
->>>>>>> 109cb46b
-
-import cv2
 
 from util.image_type import ColorImage
 
@@ -53,14 +48,8 @@
 
     def calculate_proper_screen_brightness(
             self,
-<<<<<<< HEAD
-            mode: BrightnessMode,
-            current_base_value: int,
             frames: Dict[BrightnessMode, ColorImage],
             face: Optional[dlib.rectangle]) -> int:
-=======
-            frames: Dict[BrightnessMode, ColorImage]) -> int:
->>>>>>> 109cb46b
         """Returns the suggested screen brightness value, which is between 0 and 100.
 
         Arguments:
@@ -69,94 +58,6 @@
                 If mode is BOTH, there should have two frames;
                 if is MANUAL, would be ignored.
         """
-<<<<<<< HEAD
-        # Set the values by current value passed in the first call.
-        if self._base_value is None:
-            self._base_value = current_base_value
-        if self._brightness_value is None:
-            self._brightness_value = current_base_value
-
-        new_weighted_value = self._get_new_weighted_value(mode, frames, face)
-
-        # Get diff values that will be added to the current value later.
-        base_value_diff: float = current_base_value - self._base_value
-        weighted_value_diff: float = new_weighted_value - self._pre_weighted_value
-
-        self._update_current_value(mode, base_value_diff, weighted_value_diff)
-
-        # Set previous values as current ones.
-        self._base_value = current_base_value
-        self._pre_weighted_value = new_weighted_value
-
-        return int(self._brightness_value)
-
-    def _get_new_weighted_value(self, 
-                                mode: BrightnessMode, 
-                                frames: Dict[BrightnessMode, ColorImage],
-                                face: Optional[dlib.rectangle]) -> float:
-        # Get new value that will be involved in the weighting process later.
-        new_value = self._get_new_value(mode, frames, face)
-        
-        # Weight new value and previous weighted value to get new weighted value.
-        new_weighted_value: float
-        if self._pre_weighted_value is None:
-            # New weighted value should be set the same value as frame_brightness
-            # if no previous weighted value.
-            new_weighted_value = new_value
-            # avoid NoneType Error while computing offset
-            self._pre_weighted_value = new_weighted_value
-        else:
-            new_weighted_value = new_value * 0.4 + self._pre_weighted_value * 0.6
-        
-        return new_weighted_value
-
-    def _get_new_value(self, 
-                       mode: BrightnessMode,
-                       frames: Dict[BrightnessMode, ColorImage],
-                       face: Optional[dlib.rectangle]) -> float:
-        """Returns the value that will be involved in the weighting process."""
-        frame_value: float
-        screenshot_value: float
-        new_value: float
-
-        # calculate the brightness of webcam frame
-        if mode in (BrightnessMode.WEBCAM, BrightnessMode.BOTH):
-            if face is not None:
-                frame_value = self._get_brightness(frames[BrightnessMode.WEBCAM], face)
-            else:
-                frame_value = self._get_brightness(frames[BrightnessMode.WEBCAM])
-
-        # calculate the brightness of screenshot
-        if mode in (BrightnessMode.COLOR_SYSTEM, BrightnessMode.BOTH):
-            screenshot_value = 100 - self._get_brightness(
-                frames[BrightnessMode.COLOR_SYSTEM]
-            )
-
-        # check mode and return corresponding value
-        if mode is BrightnessMode.WEBCAM:
-            new_value = frame_value
-        elif mode is BrightnessMode.COLOR_SYSTEM:
-            new_value = screenshot_value
-        else: # BOTH
-            new_value = 0.7 * frame_value + 0.3 * screenshot_value
-        return new_value
-
-    def _update_current_value(self,
-                              mode: BrightnessMode,
-                              base_value_diff: int,
-                              weighted_value_diff: float) -> None:
-        # After getting two diff values, add them with corresponding weight as offset 
-        # on previous brightness value.
-        self._brightness_value += base_value_diff + weighted_value_diff * 0.3
-        # Value over boundary will be returned as boundary value.
-        self._brightness_value = _clamp(self._brightness_value, 0, 100)
-
-    def _get_brightness(self, 
-                        frame: ColorImage,
-                        face: Optional[dlib.rectangle] = None) -> int:
-        """Returns the mean of value channel, which represents the average brightness
-           of the frame.
-=======
         self._check_mode_change()
 
         if self._mode is BrightnessMode.MANUAL:
@@ -164,8 +65,9 @@
             return self._base_value
 
         self._frames = frames
+        self._face = face
 
-        self._calculate_frame_value()
+        self._calculate_new_value()
         self._calculate_weighted_value()
         self._calculate_weighted_difference()
         self._calculate_brightness_value()
@@ -178,20 +80,32 @@
         if self._mode_change_list:
             self._mode = self._mode_change_list.pop(0)
 
-    def _calculate_frame_value(self) -> None:
-        if self._mode in (BrightnessMode.WEBCAM, BrightnessMode.COLOR_SYSTEM):
-            self._frame_value = self.get_brightness_percentage(self._frames[self._mode])
+    def _calculate_new_value(self) -> None:
+        # calculate the brightness of webcam frame
+        if self._mode in (BrightnessMode.WEBCAM, BrightnessMode.BOTH):
+            frame_value: float = BrightnessCalculator.get_brightness_percentage(
+                self._frames[BrightnessMode.WEBCAM], self._face
+            )
+
+        # calculate the brightness of screenshot
+        if self._mode in (BrightnessMode.COLOR_SYSTEM, BrightnessMode.BOTH):
+            screenshot_value: float = 100 - BrightnessCalculator.get_brightness_percentage(
+                self._frames[BrightnessMode.COLOR_SYSTEM]
+            )
+
+        new_value: float
+        # check mode and return corresponding value
+        if self._mode is BrightnessMode.WEBCAM:
+            new_value = frame_value
+        elif self._mode is BrightnessMode.COLOR_SYSTEM:
+            new_value = screenshot_value
         else: # BOTH
-            # Webcam frame takes the lead. To protect one's eye,
-            # the brighter the system is, the darker the result should be.
-            self._frame_value = (
-                0.6 * self.get_brightness_percentage(self._frames[BrightnessMode.WEBCAM])
-                + 0.4 * (100 - self.get_brightness_percentage(self._frames[BrightnessMode.COLOR_SYSTEM]))
-            )
+            new_value = 0.7 * frame_value + 0.3 * screenshot_value
+        self._new_value = new_value
 
     def _calculate_weighted_value(self) -> None:
         self._new_weighted_value = (
-            self._frame_value * 0.4 + self._pre_weighted_value * 0.6
+            self._new_value * 0.4 + self._pre_weighted_value * 0.6
         )
 
     def _calculate_weighted_difference(self) -> None:
@@ -200,14 +114,7 @@
         )
 
     def _calculate_brightness_value(self) -> None:
-        # Higher the brightness if the surrounding light is bright to keep the
-        # screen clear and lower the brightness if the display on the screen is
-        # light colored to reduce contrast of light.
-        if self._mode in (BrightnessMode.WEBCAM, BrightnessMode.BOTH):
-            factor = 0.35
-        else:
-            factor = -0.45
-        self._brightness_value += self._weighted_value_diff * factor
+        self._brightness_value += 0.3 * self._weighted_value_diff
 
     def _set_pre_values_as_new_ones(self) -> None:
         self._pre_weighted_value = self._new_weighted_value
@@ -219,27 +126,31 @@
         self._brightness_value = self._base_value
 
     @staticmethod
-    def get_brightness_percentage(frame: ColorImage) -> float:
+    def get_brightness_percentage(
+            frame: ColorImage,
+            face: Optional[dlib.rectangle] = None) -> float:
         """Returns the mean of value channel, which represents the average
         brightness of the frame.
->>>>>>> 109cb46b
 
         Arguments:
             frame: The image to perform brightness calculation on.
+            face: If provided, the non-face area of the frame is masked.
         """
         hsv = cv2.cvtColor(frame, cv2.COLOR_BGR2HSV)
         # Value is as known as brightness.
-<<<<<<< HEAD
-        *channel, value = cv2.split(hsv)  # can be gotten with hsv[:, :, 2] - the 3rd channel
+        *_, value = cv2.split(hsv)
 
         if face is not None:
-            mask = self._generate_face_mask(face, value.shape)
+            mask = BrightnessCalculator._generate_face_mask(face, value.shape)
             masked_arr = ma.masked_array(value, mask)
             # truncate masked constants
             value = masked_arr.compressed()
-        return int(100 * value.mean() / 255)
+        return 100 * value.mean() / 255
 
-    def _generate_face_mask(self, face: Optional[dlib.rectangle], frame_shape) -> NDArray:
+    @staticmethod
+    def _generate_face_mask(
+            face: Optional[dlib.rectangle],
+            frame_shape: Tuple[int, int, int]) -> NDArray:
         """Gets the boundaries of face area and generates the value with
         corresponding elements masked.
         """
@@ -250,18 +161,6 @@
         face_mask[fy:fy+fh+1, fx:fx+fw+1] = True
         return face_mask
 
-    def reset(self) -> None:
-        """Resets the attributes to make optimizing method triggered
-        independently every time.
-        """
-        self._pre_weighted_value = None
-        self._base_value = None
-        self._brightness_value = None
-=======
-        *_, value = cv2.split(hsv)  # can be gotten with hsv[:, :, 2] - the 3rd channel
-        return 100 * value.mean() / 255
->>>>>>> 109cb46b
-
     @staticmethod
     def _clamp_between_zero_and_hundred(value: float) -> float:
         if value > 100:
