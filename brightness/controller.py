import dlib
from typing import Dict, Optional

import screen_brightness_control as sbc
from PyQt5.QtGui import QPixmap
from PyQt5.QtWidgets import QApplication

from brightness.calcuator import BrightnessCalculator, BrightnessMode
from util.image_convert import qpixmap_to_ndarray
from util.image_type import ColorImage


class BrightnessController:
    """Store arguments and controls the optimizing method."""
    def __init__(self, base_value: int, mode: BrightnessMode) -> None:
        """
        All arguments can be set later with their corresponding setters.

        Arguments:
            base_value:
                The user's screen brightness preference.
                Brightness will be fine-tuned based on the base value.
            mode: The attribute affecting the algorithm of optimizing method.
        """
        super().__init__()

        # frame dict is empty if no frame passed
        self._frames: Dict[BrightnessMode, ColorImage] = {}
        self._brightness_calculator = BrightnessCalculator(mode, base_value)

    def set_mode(self, new_mode: BrightnessMode) -> None:
        """
        Arguments:
            new_mode: Mode that the brightness adjustment depends on.
        """
        self._brightness_calculator.set_mode(new_mode)

    def get_mode(self) -> BrightnessMode:
        """Returns the brightness mode used by the controller."""
        return self._brightness_calculator.get_mode()

    def update_base_value(self, new_base_value: int) -> None:
        """
        Arguments:
            new_base_value: The user's screen brightness preference.
        """
        self._brightness_calculator.update_base_value(new_base_value)

    def _update_webcam_frame(self, frame: ColorImage) -> None:
        """
        Arguments:
            frame:
                The image used to weight brightness value in optimizing method
                with WEBCAM (BOTH) mode.
        """
        self._frames[BrightnessMode.WEBCAM] = frame

    def _refresh_color_system_screenshot(self) -> None:
        """Takes a screenshot of the current screen and sets it as the frame of
        COLOR_SYSTEM mode.
        """
        screenshot: QPixmap = (
            QApplication.primaryScreen().grabWindow(QApplication.desktop().winId()))

        self._frames[BrightnessMode.COLOR_SYSTEM] = qpixmap_to_ndarray(screenshot)

<<<<<<< HEAD
    def update_face(self, face: Optional[dlib.rectangle]) -> None:
        """
        Arguments:
            face: Data of user's face on the frame. 
        """
        self._face = face

    def optimize_brightness(self) -> int:
=======
    def optimize_brightness(self, frame: ColorImage) -> int:
>>>>>>> 109cb46b
        """Sets brightness of screen to a suggested brightness with respect to
        mode, the base value and frames.

        Returns:
            The brightness value after optimization.
        """
<<<<<<< HEAD
        value: int
        if self._mode is BrightnessMode.MANUAL or not self._frames:
            # Clean all weighted value of history.
            self._brightness_calculator.reset()
            # Screen brightness is determined directly by the base value.
            value = self._base_value
        else:
            optimized_brightness: int = (
                self._brightness_calculator.calculate_proper_screen_brightness(
                    self._mode, self._base_value, self._frames, self._face)
=======
        # This is kind of hacking, I pass both of them every time so
        # no worries about getting a "old" mode when threading.
        self._update_webcam_frame(frame)
        self._refresh_color_system_screenshot()

        optimized_brightness: int = (
            self._brightness_calculator.calculate_proper_screen_brightness(
                self._frames
>>>>>>> 109cb46b
            )
        )
        sbc.set_brightness(optimized_brightness, method="wmi")
        return optimized_brightness<|MERGE_RESOLUTION|>--- conflicted
+++ resolved
@@ -64,36 +64,13 @@
 
         self._frames[BrightnessMode.COLOR_SYSTEM] = qpixmap_to_ndarray(screenshot)
 
-<<<<<<< HEAD
-    def update_face(self, face: Optional[dlib.rectangle]) -> None:
-        """
-        Arguments:
-            face: Data of user's face on the frame. 
-        """
-        self._face = face
-
-    def optimize_brightness(self) -> int:
-=======
-    def optimize_brightness(self, frame: ColorImage) -> int:
->>>>>>> 109cb46b
+    def optimize_brightness(self, frame: ColorImage, face: Optional[dlib.rectangle]) -> int:
         """Sets brightness of screen to a suggested brightness with respect to
         mode, the base value and frames.
 
         Returns:
             The brightness value after optimization.
         """
-<<<<<<< HEAD
-        value: int
-        if self._mode is BrightnessMode.MANUAL or not self._frames:
-            # Clean all weighted value of history.
-            self._brightness_calculator.reset()
-            # Screen brightness is determined directly by the base value.
-            value = self._base_value
-        else:
-            optimized_brightness: int = (
-                self._brightness_calculator.calculate_proper_screen_brightness(
-                    self._mode, self._base_value, self._frames, self._face)
-=======
         # This is kind of hacking, I pass both of them every time so
         # no worries about getting a "old" mode when threading.
         self._update_webcam_frame(frame)
@@ -101,8 +78,7 @@
 
         optimized_brightness: int = (
             self._brightness_calculator.calculate_proper_screen_brightness(
-                self._frames
->>>>>>> 109cb46b
+                self._frames, face
             )
         )
         sbc.set_brightness(optimized_brightness, method="wmi")
