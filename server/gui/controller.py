import atexit
import sqlite3
from collections import deque
from pathlib import Path
from typing import Deque

from PyQt5.QtCore import QTimer, QObject, pyqtSlot


class GuiController(QObject):
    def __init__(self, gui, application):
        super().__init__()
        self._gui = gui
        self._app = application
        self._timer = QTimer()
        # the target to fetch grade from
        self._target = "A01"

        self._connect_database()
        self._connect_signal()
        self._clear_table()
        self._start_fetching()

        # Have the connection of database and timer closed right before
        # the controller is destoryed.
        # NOTE: we've tried to listen to the "destoryed" signal of QMainWindow,
        # but such signal seems not guaranteed to always be emitted.
        atexit.register(self._close)

    def _connect_database(self):
        db = Path(__file__).parent / "../concentration_grade.db"
        self._conn = sqlite3.connect(db, check_same_thread=False)
        # so we can retrieve rows as dictionary
        self._conn.row_factory = sqlite3.Row

    def _connect_signal(self):
        input_line = self._gui.input_line
        menu = self._gui.menu

        input_line.textChanged.connect(
            lambda: self._gui.input_line.set_color("black")
        )
        input_line.editingFinished.connect(
            lambda: self._create_table_if_not_exist(input_line.text())
        )
        menu.currentIndexChanged.connect(
            lambda: self._set_target(menu.currentText())
        )

    def _create_table_if_not_exist(self, table) -> None:
        with self._conn:
            # Check if table is already exist.
            tb_exists = "SELECT name FROM sqlite_master WHERE type='table' AND name=?;"

            if not self._conn.execute(tb_exists, (table,)).fetchone():
                # Create new table with name same as input.
                sql = f"""CREATE TABLE {table} (
                    interval TEXT,
                    grade FLOAT
                );"""
                self._conn.execute(sql)
            
                # Add table as an item to the pull-down menu.
                self._gui.menu.addItem(table)
                self._gui.input_line.set_color("green")
                print("Table created successfully")
            else:
                self._gui.input_line.set_color("red")
                print("Table is already exist.")

    def _set_target(self, target: str):
        self._target = target

    def _clear_table(self):
        """Makes sure the tables are empty.

        Since they may contain data from the last connection.
        """
        with self._conn:
            self._conn.execute("DELETE FROM A01;")
            self._conn.execute("DELETE FROM A02;")
            self._conn.execute("DELETE FROM A03;")

    def _start_fetching(self):
        """Fetch grades in database every second."""
        self._timer.timeout.connect(self._fetch_grade_and_update_gui)
        self._timer.start(500)

<<<<<<< HEAD
    def update_grade_in_database(self, grade):
        # Insert new grade into corresponding table.
        with self._conn:
            sql = f"INSERT INTO {grade['id']} (interval, grade) VALUES (?, ?);"
            self._conn.execute(sql, (grade["interval"], grade["grade"]))

=======
>>>>>>> 3bfee00a
    def _fetch_grade_and_update_gui(self):
        """Updates the latest grades on GUI."""
        with self._conn:
            # Fetch the three latest grades.
            sql = "SELECT * FROM {} ORDER BY interval DESC LIMIT 3;".format(self._target)
            grades = self._conn.execute(sql).fetchall()

        if grades:
<<<<<<< HEAD
            title = "A01: \n"
            texts: Deque[str] = deque()
            for grade in grades:
                # Append the grade in front to keep grades in order by interval.
                texts.appendleft(f"{grade['interval']} {grade['grade']}")
            self._gui.label.setText(title + "\n".join(texts))
=======
            title = "{}: ".format(self._target)
            text = ""
            for grade in grades: 
                # Append the grade in front to keep grades in order by interval.
                text = "\n{} {}".format(grade["interval"], grade["grade"]) + text
            self._gui.label.setText(title + text)
>>>>>>> 3bfee00a

    def update_grade_in_database(self, grade):
        # Insert new grade into corresponding table.
        with self._conn:
            sql = "INSERT INTO {} (interval, grade) VALUES (?, ?);".format(grade["id"])
            self._conn.execute(
                sql, (grade["interval"], grade["grade"])
            )

    def _close(self):
        self._conn.close()
        self._timer.stop()

    @staticmethod
    def _row_not_exists(row: sqlite3.Row) -> bool:
        return row[0] == 0<|MERGE_RESOLUTION|>--- conflicted
+++ resolved
@@ -86,43 +86,25 @@
         self._timer.timeout.connect(self._fetch_grade_and_update_gui)
         self._timer.start(500)
 
-<<<<<<< HEAD
+    def _fetch_grade_and_update_gui(self):
+        """Updates the latest grades on GUI."""
+        with self._conn:
+            # Fetch the three latest grades.
+            sql = f"SELECT * FROM {self._target} ORDER BY interval DESC LIMIT 3;"
+            grades = self._conn.execute(sql).fetchall()
+
+        if grades:
+            title = f"{self._target}: "
+            texts: Deque[str] = deque()
+            for grade in grades:
+                # Append the grade in front to keep grades in order by interval.
+                texts.appendleft(f"{grade['interval']} {grade['grade']}")
+            self._gui.label.setText(title + "\n" + "\n".join(texts))
+
     def update_grade_in_database(self, grade):
         # Insert new grade into corresponding table.
         with self._conn:
             sql = f"INSERT INTO {grade['id']} (interval, grade) VALUES (?, ?);"
-            self._conn.execute(sql, (grade["interval"], grade["grade"]))
-
-=======
->>>>>>> 3bfee00a
-    def _fetch_grade_and_update_gui(self):
-        """Updates the latest grades on GUI."""
-        with self._conn:
-            # Fetch the three latest grades.
-            sql = "SELECT * FROM {} ORDER BY interval DESC LIMIT 3;".format(self._target)
-            grades = self._conn.execute(sql).fetchall()
-
-        if grades:
-<<<<<<< HEAD
-            title = "A01: \n"
-            texts: Deque[str] = deque()
-            for grade in grades:
-                # Append the grade in front to keep grades in order by interval.
-                texts.appendleft(f"{grade['interval']} {grade['grade']}")
-            self._gui.label.setText(title + "\n".join(texts))
-=======
-            title = "{}: ".format(self._target)
-            text = ""
-            for grade in grades: 
-                # Append the grade in front to keep grades in order by interval.
-                text = "\n{} {}".format(grade["interval"], grade["grade"]) + text
-            self._gui.label.setText(title + text)
->>>>>>> 3bfee00a
-
-    def update_grade_in_database(self, grade):
-        # Insert new grade into corresponding table.
-        with self._conn:
-            sql = "INSERT INTO {} (interval, grade) VALUES (?, ?);".format(grade["id"])
             self._conn.execute(
                 sql, (grade["interval"], grade["grade"])
             )
