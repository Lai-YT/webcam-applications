import time
import random
from datetime import datetime
from threading import Thread

import requests

from util.path import to_abs_path


# value of "time" and "grade" will be set later
DATA_1 = [
    {"id": 1, "time": "", "grade": -1},
    {"id": 2, "time": "", "grade": -1},
    {"id": 3, "time": "", "grade": -1},
]
DATA_2 = [
    {"id": 4, "time": "", "grade": -1},
    {"id": 5, "time": "", "grade": -1},
    {"id": 6, "time": "", "grade": -1},
]


def post_grade(data):
<<<<<<< HEAD
    for _ in range(3):  # each "id" will be sent 3 times
        for datum in data:
            datum["time"] = datetime.now().strftime("%H:%M:%S")
            datum["grade"] = random.randint(60, 100) / 100

            requests.post("http://127.0.0.1:5000/test", json=datum)
            # 1 ~ 2 sec delay between datum
            time.sleep(random.random() + 1)
        # 2 ~ 3 sec delay between data
        time.sleep(random.random() + 2)


def main():
    threads = []
    for i, data in zip(range(2), (DATA_1, DATA_2)):
        thread = Thread(target=post_grade, args=(data,))
        threads.append(thread)
        thread.start()
    for thread in threads:
        thread.join()
=======
    for grade in data["grades"]:
        requests.post("http://127.0.0.1:5000/test", json=grade)
        time.sleep(1)


def main():
    with open(to_abs_path("server/grade.json")) as f:
        data = json.load(f)
    # posting is outside of "with" to have the file closed as early
    # as possible
    post_grade(data)
>>>>>>> 57aa1b4c


if __name__ == "__main__":
    main()<|MERGE_RESOLUTION|>--- conflicted
+++ resolved
@@ -22,7 +22,6 @@
 
 
 def post_grade(data):
-<<<<<<< HEAD
     for _ in range(3):  # each "id" will be sent 3 times
         for datum in data:
             datum["time"] = datetime.now().strftime("%H:%M:%S")
@@ -43,19 +42,6 @@
         thread.start()
     for thread in threads:
         thread.join()
-=======
-    for grade in data["grades"]:
-        requests.post("http://127.0.0.1:5000/test", json=grade)
-        time.sleep(1)
-
-
-def main():
-    with open(to_abs_path("server/grade.json")) as f:
-        data = json.load(f)
-    # posting is outside of "with" to have the file closed as early
-    # as possible
-    post_grade(data)
->>>>>>> 57aa1b4c
 
 
 if __name__ == "__main__":
