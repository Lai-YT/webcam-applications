from enum import Enum, auto
from typing import Dict

import cv2

from lib.image_type import ColorImage


class BrightnessMode(Enum):
    """The modes that BrightnessCalculator uses."""
    WEBCAM = auto()
    COLOR_SYSTEM = auto()
    BOTH = auto()
    MANUAL = auto()


class BrightnessCalculator:
    """Handle processes which require value modulation."""

    @staticmethod
    def calculate_proper_screen_brightness(
            mode: BrightnessMode,
            base_value: int,
            frames: Dict[BrightnessMode, ColorImage]) -> int:
        """Returns the suggested screen brightness value, which is between 0 and 100.

        Arguments:
            mode: Mode affects algorithm used in calculation.
            base_value: The base value of brightness (The value before checking the checkbox).
            frames:
                Image of the corresponding brightness mode. If mode is BOTH, there should be two frames.
        """
        # Init previous weighted value.
        pre_weighted_value = 0

        # Get the brightness precentage of the frame(s).
        if mode is BrightnessMode.WEBCAM or mode is BrightnessMode.BOTH:
            webcam_frame_brightness: int = BrightnessCalculator.get_brightness_percentage(frames[BrightnessMode.WEBCAM])
        if mode is BrightnessMode.COLOR_SYSTEM or mode is BrightnessMode.BOTH:
            screenshot_brightness: int = BrightnessCalculator.get_brightness_percentage(frames[BrightnessMode.COLOR_SYSTEM])

        # Weight the frame brightness with pre-weighted value to get new weighted value.
        if mode is BrightnessMode.WEBCAM:
            new_weighted_value = (
                webcam_frame_brightness if pre_weighted_value == 0 else
                webcam_frame_brightness * 0.4 + pre_weighted_value * 0.6
            )
        elif mode is BrightnessMode.COLOR_SYSTEM:
            new_weighted_value = (
                screenshot_brightness if pre_weighted_value == 0 else
                screenshot_brightness * 0.4 + pre_weighted_value * 0.6
            )
        # Algorithm of BOTH
        # First, get the weighted frame brightness by weighting brightness of two frames,
        # then weight the weighted frame brightness with pre-weighted value. 
        elif mode is BrightnessMode.BOTH:
            # WEBCAM frame takes the lead and has COLOR_SYSTEM frame with a smaller factor.
            weighted_frame_brightness = webcam_frame_brightness * 0.6 + (100 - screenshot_brightness) * 0.4
            new_weighted_value = (
                weighted_frame_brightness if pre_weighted_value == 0 else
                weighted_frame_brightness * 0.4 + pre_weighted_value * 0.6
            )
        # Set new weighted value to be previous.
        pre_weighted_value = new_weighted_value
        # Slider value takes the lead of optimization and has weighted brightness with a smaller factor.
        # Higher the brightness if the environment is bright to keep the screen clear and
        # lower the brightness if the background of screen is light colored.
        if mode is BrightnessMode.WEBCAM or BrightnessMode.BOTH:
            suggested_brightness: int = base_value * 0.75 + new_weighted_value * 0.25
        elif mode is BrightnessMode.COLOR_SYSTEM:
            suggested_brightness: int = base_value * 0.75 + (100 - new_weighted_value) * 0.25

        return suggested_brightness

    @staticmethod
    def get_brightness_percentage(frame: ColorImage) -> int:
        """Returns the mean of brightness of the frame.

        Arguments:
            frame: The image to perform brightness calculation on.
        """
        hsv = cv2.cvtColor(frame, cv2.COLOR_BGR2HSV)
        # Value is as known as brightness.
        hue, saturation, value = cv2.split(hsv)  # can be gotten with hsv[:, :, 2] - the 3rd channel
<<<<<<< HEAD
        return int(100 * value.mean() / 255)
=======
        return int(100 * value.mean() / 255)

    @staticmethod
    def _clamp(value: int, v_min: int, v_max: int) -> int:
        """Clamps the value into the range [v_min, v_max].

        e.g., _clamp(50, 20, 40) returns 40.
        v_min should be less or equal to v_max. (v_min <= v_max)
        """
        if not v_min < v_max:
            raise ValueError("v_min is the lower bound, which should be smaller than v_max")

        if value > v_max:
            value = v_max
        elif value < v_min:
            value = v_min
        return value
>>>>>>> 5a3210b5
<|MERGE_RESOLUTION|>--- conflicted
+++ resolved
@@ -82,24 +82,4 @@
         hsv = cv2.cvtColor(frame, cv2.COLOR_BGR2HSV)
         # Value is as known as brightness.
         hue, saturation, value = cv2.split(hsv)  # can be gotten with hsv[:, :, 2] - the 3rd channel
-<<<<<<< HEAD
-        return int(100 * value.mean() / 255)
-=======
-        return int(100 * value.mean() / 255)
-
-    @staticmethod
-    def _clamp(value: int, v_min: int, v_max: int) -> int:
-        """Clamps the value into the range [v_min, v_max].
-
-        e.g., _clamp(50, 20, 40) returns 40.
-        v_min should be less or equal to v_max. (v_min <= v_max)
-        """
-        if not v_min < v_max:
-            raise ValueError("v_min is the lower bound, which should be smaller than v_max")
-
-        if value > v_max:
-            value = v_max
-        elif value < v_min:
-            value = v_min
-        return value
->>>>>>> 5a3210b5
+        return int(100 * value.mean() / 255)