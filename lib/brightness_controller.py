from typing import Dict, Optional

import screen_brightness_control as sbc
from PyQt5.QtCore import QObject, pyqtSignal
from PyQt5.QtGui import QPixmap
from PyQt5.QtWidgets import QApplication

from lib.brightness_calcuator import BrightnessCalculator, BrightnessMode
from lib.image_convert import qpixmap_to_ndarray
from lib.image_type import ColorImage


class BrightnessController(QObject):
    """BrightnessController adjusts the brightness of screen depending on the
    mode you set.

    Signals:
        s_brightness_refreshed:
            Emits everytime optimize_brightness is called.
            It sends the new brightness value if a new brightness is set;
            otherwise it sends the current brightness value.
    """

    s_brightness_refreshed = pyqtSignal(int)

    def __init__(self,
                 mode: Optional[BrightnessMode] = BrightnessMode.MANUAL,
                 base_value: Optional[int] = None,
                 frames: Optional[Dict[BrightnessMode, ColorImage]] = None) -> None:
        """
        All arguments can be set later with their corresponding setters.

        Arguments:
            mode: Mode that the brightness adjustment depends on.
            base_value:
                The user's screen brightness preference. Brightness is adjusted
                up and down with respect to it.
            frames: Used to compare brightness with the base value to can get the new brightness.
        """
        super().__init__()

        self._mode: BrightnessMode = mode
        if base_value is not None:
            self._base_value: int = base_value
        self._frames: Dict[BrightnessMode, ColorImage] = {}
        if frames is not None:
            self._frames = frames

    def set_mode(self, mode: BrightnessMode) -> None:
        """
        Arguments:
            mode: Mode that the brightness adjustment depends on.
        """
        self._mode = mode

    def set_base_value(self, base_value: int) -> None:
        """
        Arguments:
            base_value:
                The user's screen brightness preference. Brightness is adjusted
                up and down with respect to it.
        """
        self._base_value = base_value

    def set_webcam_frame(self, frame: ColorImage) -> None:
        """
        Arguments:
            frame:
                The image used to compare brightness with in WEBCAM (BOTH) mode.
        """
        self._frames[BrightnessMode.WEBCAM] = frame

    def refresh_color_system_screenshot(self) -> None:
        """Takes a screenshot of the current screen and sets it as the frame of
        color system.
        """
        screen = QApplication.primaryScreen()
        screenshot: QPixmap = screen.grabWindow(QApplication.desktop().winId())

        self._frames[BrightnessMode.COLOR_SYSTEM] = qpixmap_to_ndarray(screenshot)

    def optimize_brightness(self) -> None:
        """Sets brightness of screen to a suggested brightness with respect to
        mode, the base value and frames.

        Notice that this method doesn't get and set new brightness value if any
        of the above attributes aren't set.

        Emits:
            s_brightness_refreshed:
                If all attributes required are set, it sends the new brightness
                value; otherwise it sends the current brightness value.
        """
<<<<<<< HEAD
        if self._mode is BrightnessMode.MANUAL:
=======
        if (self._mode is BrightnessMode.MANUAL
                or not hasattr(self, "_base_value")
                or not self._frames):
>>>>>>> 5a3210b5
            sbc.set_brightness(self._base_value, method="wmi")
            self.s_brightness_refreshed.emit(self._base_value)
        else:
            new_brightness = (
                BrightnessCalculator.calculate_proper_screen_brightness(
                    self._mode, self._base_value, self._frames)
            )
            sbc.set_brightness(new_brightness, method="wmi")
            self.s_brightness_refreshed.emit(new_brightness)<|MERGE_RESOLUTION|>--- conflicted
+++ resolved
@@ -91,13 +91,9 @@
                 If all attributes required are set, it sends the new brightness
                 value; otherwise it sends the current brightness value.
         """
-<<<<<<< HEAD
-        if self._mode is BrightnessMode.MANUAL:
-=======
         if (self._mode is BrightnessMode.MANUAL
                 or not hasattr(self, "_base_value")
                 or not self._frames):
->>>>>>> 5a3210b5
             sbc.set_brightness(self._base_value, method="wmi")
             self.s_brightness_refreshed.emit(self._base_value)
         else:
