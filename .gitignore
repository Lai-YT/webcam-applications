--- conflicted
+++ resolved
@@ -1,45 +1,41 @@
-__pycache__
-.mypy_cache
-
-.vs
-.vscode
-
-venv/
-
-*.avi
-*.mp3
-*.mp4
-*.jpg
-*.png
-*.log
-
-# message
-!warning.jpg
-!timer_bg.jpg
-!break_bg.jpg
-!what.mp3
-!brightness_window.jpg
-
-# demo
-!white.jpg
-!black.jpg
-
-# gui
-!start.jpg
-!wait.jpg
-
-train_sample/
-train/
-*.h5
-
-<<<<<<< HEAD
-# hide broken test
-test/test_concentration_grader.py
-
-=======
-# image_filter
-!dark_room.jpg
-!dark_room_with_lightspot.jpg
-!dark_room_with_lightspot1.jpg
-
->>>>>>> cdc81f6c
+__pycache__
+.mypy_cache
+
+.vs
+.vscode
+
+venv/
+
+*.avi
+*.mp3
+*.mp4
+*.jpg
+*.png
+*.log
+
+# message
+!warning.jpg
+!timer_bg.jpg
+!break_bg.jpg
+!what.mp3
+!brightness_window.jpg
+
+# demo
+!white.jpg
+!black.jpg
+
+# gui
+!start.jpg
+!wait.jpg
+
+# image_filter
+!dark_room.jpg
+!dark_room_with_lightspot.jpg
+!dark_room_with_lightspot1.jpg
+
+train_sample/
+train/
+*.h5
+
+# hide broken test
+test/test_concentration_grader.py