--- conflicted
+++ resolved
@@ -131,9 +131,6 @@
         )
         return new_item
 
-<<<<<<< HEAD
-    def update_row(self, row_no: int, row: Row) -> None:
-=======
     def update_row(self, row_no: int, row: Row) -> QTreeWidgetItem:
         """
         Returns:
@@ -142,12 +139,11 @@
         # A copy of the top level item is made before updating,
         # then the copy is inserted as the record (child).
         # NOTE: QTreeWidgetItem.clone() can't be used because it aslo clones the children.
->>>>>>> 6c788c54
         item = self._table.topLevelItem(row_no)
         # update top level
         for col in row:
             item.setText(col.no, str(col.value))
-<<<<<<< HEAD
+        return item
 
     def add_history_of_row(self, row_no: int, hist_row: Row) -> None:
         """Adds history from the top to the row specified with row number.
@@ -161,11 +157,7 @@
 
         while item.childCount() > Monitor._MAX_HISTORY_NUM:
             item.removeChild(item.child(Monitor._MAX_HISTORY_NUM))
-=======
-        # insert item record
-        item.insertChild(0, item_copy)
         return item
->>>>>>> 6c788c54
 
     def sort_rows_by_label(self, label: str, order: Qt.SortOrder) -> None:
         self._table.sortItems(self._header.labels().index(label), order)
