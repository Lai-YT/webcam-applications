import cv2
import matplotlib.pyplot as plt

from image_filter.face_detector import detect_and_mark_face
from image_filter.mask import get_brightness
from util.image_type import ColorImage
from util.path import to_abs_path


def plot(image: ColorImage) -> None:
    title = (f"Brightness before masked: {get_brightness(image, mask=False)}\n"
             f"Brightness after masked: {get_brightness(image, mask=True)}")

    plt.imshow(image)
    plt.title(title)
    plt.show()


if __name__ == "__main__":
    dir = to_abs_path("image_filter")
    ref_img = cv2.cvtColor(cv2.imread(dir + "/img/ref_img.jpg"), cv2.COLOR_BGR2RGB)
    image_1 = cv2.cvtColor(cv2.imread(dir + "/img/dark_room.jpg"), cv2.COLOR_BGR2RGB)
    image_2 = cv2.cvtColor(cv2.imread(dir + "/img/dark_room_with_lightspot.jpg"), cv2.COLOR_BGR2RGB)

    frame = detect_and_mark_face(ref_img)
    plot(frame)

<<<<<<< HEAD
    ref_img = cv2.imread(to_abs_path("image_filter/img/ref_img.jpg"))
    # image_1 = cv2.imread(to_abs_path("image_filter/img/dark_room.jpg"))
    # image_2 = cv2.imread(to_abs_path("image_filter/img/dark_room_with_lightspot.jpg"))
    # image_3 = cv2.imread(to_abs_path("image_filter/img/dark_room_with_lightspot1.jpg"))
=======
    frame = detect_and_mark_face(image_1)
    plot(frame)
>>>>>>> e630577e

    frame = detect_and_mark_face(ref_img)
    plot(frame)<|MERGE_RESOLUTION|>--- conflicted
+++ resolved
@@ -1,39 +1,15 @@
 import cv2
 import matplotlib.pyplot as plt
 
-from image_filter.face_detector import detect_and_mark_face
-from image_filter.mask import get_brightness
-from util.image_type import ColorImage
+from image_filter.filter import ImageFilter
 from util.path import to_abs_path
-
-
-def plot(image: ColorImage) -> None:
-    title = (f"Brightness before masked: {get_brightness(image, mask=False)}\n"
-             f"Brightness after masked: {get_brightness(image, mask=True)}")
-
-    plt.imshow(image)
-    plt.title(title)
-    plt.show()
 
 
 if __name__ == "__main__":
     dir = to_abs_path("image_filter")
-    ref_img = cv2.cvtColor(cv2.imread(dir + "/img/ref_img.jpg"), cv2.COLOR_BGR2RGB)
-    image_1 = cv2.cvtColor(cv2.imread(dir + "/img/dark_room.jpg"), cv2.COLOR_BGR2RGB)
-    image_2 = cv2.cvtColor(cv2.imread(dir + "/img/dark_room_with_lightspot.jpg"), cv2.COLOR_BGR2RGB)
+    ref_img = cv2.imread(dir + "/img/ref_img.jpg")
+    image_1 = cv2.imread(dir + "/img/dark_room.jpg")
+    image_2 = cv2.imread(dir + "/img/dark_room_with_lightspot.jpg")
 
-    frame = detect_and_mark_face(ref_img)
-    plot(frame)
-
-<<<<<<< HEAD
-    ref_img = cv2.imread(to_abs_path("image_filter/img/ref_img.jpg"))
-    # image_1 = cv2.imread(to_abs_path("image_filter/img/dark_room.jpg"))
-    # image_2 = cv2.imread(to_abs_path("image_filter/img/dark_room_with_lightspot.jpg"))
-    # image_3 = cv2.imread(to_abs_path("image_filter/img/dark_room_with_lightspot1.jpg"))
-=======
-    frame = detect_and_mark_face(image_1)
-    plot(frame)
->>>>>>> e630577e
-
-    frame = detect_and_mark_face(ref_img)
-    plot(frame)+    ImageFilter.refresh_image(ref_img)
+    ImageFilter.plot_image()